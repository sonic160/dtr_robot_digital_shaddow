--- conflicted
+++ resolved
@@ -240,16 +240,8 @@
     # Motor 6 in trajectory 5: Steady state error with error factor 100.
     failure_simulators = [StuckSimulator(), 
                           SteadyStateErrorSimulator(error_factor=30), 
-<<<<<<< HEAD
-                          SteadyStateErrorSimulator(error_factor=-20)]
-=======
                           SteadyStateErrorSimulator(error_factor=-20),
-<<<<<<< HEAD
-                          SpeedDegradationSimulator(percentage_loss=.5)]
->>>>>>> 1fe6f80ea7dba84c92d5eb32698e9f9a438b14e9
-=======
                           SpeedDegradationSimulator(percentage_loss=1)]
->>>>>>> d93297a7
     failure_simulator = FailureSimulator(trajectory_idxes=failed_trajectories,
                                          motor_idxes=failed_motors,
                                          failure_simulators=failure_simulators)
